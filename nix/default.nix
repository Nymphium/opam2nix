{ pkgs, stdenv, lib, nix-update-source, newScope, libev, fetchurl }:
let
<<<<<<< HEAD
	ocamlPackages = pkgs.ocaml-ng.ocamlPackages_4_05;
	ocaml = ocamlPackages.ocaml;
=======
	ocamlPackages = pkgs.ocaml-ng.ocamlPackages_4_06;
>>>>>>> dfbf1d2c
	localPackages = lib.makeScope pkgs.newScope (self: with self; pkgs // {
		ocamlPackages = lib.makeScope pkgs.newScope (self:
			let opam = callPackage ./opam.nix { ocamlPackages = self; }; in with self; ocamlPackages // {
			opam-core = callPackage opam.core {};
			opam-format = callPackage opam.format {};
			opam-file-format = callPackage ./opam-file-format.nix {};
			opam-installer = callPackage opam.installer {};
			opam-repository = callPackage opam.repository {};
			opam-solver = callPackage opam.solver {};
			opam-state = callPackage opam.state {};
			cudf = callPackage ./cudf.nix {};
			dose3 = callPackage ./dose3.nix {};
			dune = callPackage ./dune.nix {};
			mccs = callPackage ./mccs.nix {};
			basedir = callPackage ./basedir.nix {};
		});
	});

	ocVersion = (builtins.parseDrvName (localPackages.ocamlPackages.ocaml.name)).version;
in
with localPackages; with localPackages.ocamlPackages;
stdenv.mkDerivation {
	name = "opam2nix-${lib.removeSuffix "\n" (builtins.readFile ../VERSION)}";
	src = if lib.isStorePath ../. then ../. else (nix-update-source.fetch ./src.json).src;
	buildPhase = "gup all";
	installPhase = ''
		mkdir $out
		cp -r --dereference bin $out/bin
		wrapProgram $out/bin/opam2nix \
			--prefix PATH : "${opam-installer}/bin" \
			--prefix PATH : "${pkgs.nix.out}/bin" \
		;
	'';
	passthru = {
		format_version = import ./format_version.nix;
		pkgs = localPackages;
		devInputs = [ utop ];
		packages = localPackages;
	};
	buildInputs = [
		ocaml
		findlib
		opam-solver
		opam-state
		ocaml_lwt
		ocurl
		yojson
		fileutils
		basedir
		gup
		ounit
		makeWrapper
		dune
		ocaml-migrate-parsetree
		coreutils
	];
}
<|MERGE_RESOLUTION|>--- conflicted
+++ resolved
@@ -1,11 +1,7 @@
 { pkgs, stdenv, lib, nix-update-source, newScope, libev, fetchurl }:
 let
-<<<<<<< HEAD
-	ocamlPackages = pkgs.ocaml-ng.ocamlPackages_4_05;
+	ocamlPackages = pkgs.ocaml-ng.ocamlPackages_4_06;
 	ocaml = ocamlPackages.ocaml;
-=======
-	ocamlPackages = pkgs.ocaml-ng.ocamlPackages_4_06;
->>>>>>> dfbf1d2c
 	localPackages = lib.makeScope pkgs.newScope (self: with self; pkgs // {
 		ocamlPackages = lib.makeScope pkgs.newScope (self:
 			let opam = callPackage ./opam.nix { ocamlPackages = self; }; in with self; ocamlPackages // {
