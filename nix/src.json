--- conflicted
+++ resolved
@@ -3,21 +3,12 @@
     "args": {
       "owner": "timbertson",
       "repo": "opam2nix",
-<<<<<<< HEAD
       "rev": "version-0.4.0",
       "sha256": "0wxlz3zxps47hf3j79dm2xdzb6dfk7las33jnvxfiii56b177824"
     },
     "fn": "fetchFromGitHub",
     "rev": "version-0.4.0",
     "version": "0.4.0"
-=======
-      "rev": "version-0.3.3",
-      "sha256": "0ybagy69qcqz3fdwip34s3dx5h8glhbws3415s3d220mhslvjrs8"
-    },
-    "fn": "fetchFromGitHub",
-    "rev": "version-0.3.3",
-    "version": "0.3.3"
->>>>>>> dfbf1d2c
   },
   "localRepo": "..",
   "owner": "timbertson",
